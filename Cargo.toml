--- conflicted
+++ resolved
@@ -46,40 +46,12 @@
 num_cpus = "1.8.0"
 protected_derive = { path = "protected_derive" }
 quick-error = "1.2.2"
-<<<<<<< HEAD
 regex = "1.1.0"
-reqwest = "0.9.3"
-rusqlite = "0.13.0"
-serde = "1.0.8"
-serde_derive = "1.0.8"
-serde_json = "1.0.2"
-sodiumoxide = "0.2.0"
-time = "0.1.41"
-
-[dependencies.log-panics]
-version = "2.0.0"
-features = ["with-backtrace"]
-
-#[target.i686-pc-windows-gnu]
-#user32-sys = "*"
-#gdi32-sys = "*"
-#[target.x86_64-pc-windows-gnu]
-#user32-sys = "*"
-#gdi32-sys = "*"
-#[target.i686-pc-windows-msvc]
-#user32-sys = "*"
-#gdi32-sys = "*"
-#[target.x86_64-pc-windows-msvc]
-#user32-sys = "*"
-#gdi32-sys = "*"
-=======
-regex = "0.1.77"
 reqwest = { version = "0.10.4", features = ["blocking", "json"] }
 rusqlite = "0.20.0"
 serde = "1.0.8"
 serde_derive = "1.0.8"
 serde_json = "1.0.2"
 sodiumoxide = "0.0.16"
-time = "0.1.35"
+time = "0.1.41"
 url = "2.1.1"
->>>>>>> e4132bd0
