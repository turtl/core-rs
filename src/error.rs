use std::error::Error;
use std::io::Error as IoError;
use std::convert::From;
use std::sync::Arc;
use quick_error::quick_error;
use jedi::{Value, JSONError};
use serde_json::json;
use dumpy::DError;
use clippo::error::CError as ClippoError;
use migrate::error::MError as MigrateError;
use rusqlite;
use api::{APIError, StatusCode};
use crate::crypto::CryptoError;
use crate::util;

macro_rules! quick_error_obj {
    ($ty:expr, $err:expr) => {
        json!({"type": $ty, "message": util::json_or_string(format!("{}", $err))})
    }
}

quick_error! {
    #[derive(Debug)]
    /// Turtl's main error object.
    pub enum TError {
        Wrapped(function: &'static str, file: &'static str, line: u32, err: Arc<TError>) {
            description("Turtl wrap error")
            display("{}", json!({"file": file, "line": line, "err": util::json_or_string(format!("{}", err)), "wrapped": true}))
        }
        Boxed(err: Box<dyn Error + Send + Sync>) {
            description(err.description())
            display("{}", quick_error_obj!("generic", err))
        }
        Msg(msg: String) {
            description(msg)
            display("{}", quick_error_obj!("generic", msg))
        }
        Panic(msg: String) {
            description(msg)
            display("{}", quick_error_obj!("panic", msg))
        }
        BadValue(msg: String) {
            description(msg)
            display("{}", quick_error_obj!("bad_value", msg))
        }
        MissingField(msg: String) {
            description(msg)
            display("{}", quick_error_obj!("missing_field", msg))
        }
        MissingData(msg: String) {
            description(msg)
            display("{}", quick_error_obj!("missing_data", msg))
        }
        MissingCommand(msg: String) {
            description(msg)
            display("{}", quick_error_obj!("missing_command", msg))
        }
        NotFound(msg: String) {
            description(msg)
            display("{}", quick_error_obj!("not_found", msg))
        }
        PermissionDenied(msg: String) {
            description(msg)
            display("{}", quick_error_obj!("permission_denied", msg))
        }
        Validation(objtype: String, errors: Vec<(String, String)>) {
            description("validaton error")
            display("{}", json!({"type": "validation", "subtype": objtype, "errors": errors}))
        }
        ConnectionRequired {
            description("connection required")
            display("{}", json!({"type": "connection_required"}))
        }
        Crypto(err: CryptoError) {
            cause(err)
            description("crypto error")
            display("{}", quick_error_obj!("crypto_error", err))
        }
        JSON(err: JSONError) {
            cause(err)
            description("JSON error")
            display("{}", quick_error_obj!("json_error", err))
        }
        Dumpy(err: DError) {
            cause(err)
            description("Dumpy error")
            display("{}", quick_error_obj!("dumpy_error", err))
        }
        Clippo(err: ClippoError) {
            cause(err)
            description("Clippo error")
            display("{}", quick_error_obj!("clippy_error", err))
        }
        Migrate(err: MigrateError) {
            cause(err)
            description("migrate error")
            display("{}", quick_error_obj!("migrate_error", err))
        }
        Io(err: IoError) {
            cause(err)
            description("io error")
            display("{}", quick_error_obj!("io_error", err))
        }
        Api(status: StatusCode, msg: Value) {
            description("API error")
            display("{}", json!({"type": "api", "subtype": status.canonical_reason().unwrap_or("unknown"), "message": msg}))
        }
        Http(status: StatusCode, msg: Value) {
            description("HTTP error")
            display("{}", json!({"type": "http", "subtype": status.canonical_reason().unwrap_or("unknown"), "message": msg}))
        }
        ParseError(msg: String) {
            description("Parse error")
            display("{}", quick_error_obj!("parse_error", msg))
        }
        TryAgain {
            description("try again")
            display("{}", json!({"type": "try_again"}))
        }
        NotImplemented {
            description("not implemented")
            display("{}", json!({"type": "not_implemented"}))
        }
    }
}

impl TError {
    /// Shed this TError object's tough, icy outer shell to reveal it's true
    /// sensitive inner-self.
    ///
    /// It's best to call this function when you are in a *safe place* and
    /// surrounded by people you love.
    pub fn shed(self) -> TError {
        match self {
            TError::Wrapped(function, file, line, wrappederr) => {
                match Arc::try_unwrap(wrappederr) {
                    Ok(x) => x.shed(),
                    Err(y) => TError::Wrapped(function, file, line, y),
                }
            }
            _ => self,
        }
    }
}

/// Define a macro that, if and when the time is right, returns a static string
/// of the current function.
macro_rules! function {
    () => {{
        "<unimplemented>"
    }}
}

/// A macro that wraps creation of errors so we get file/line info for debugging
#[macro_export]
macro_rules! twrap {
    ($terror:expr) => {
        crate::error::TError::Wrapped(function!(), file!(), line!(), std::sync::Arc::new($terror))
    }
}

/// Invokes twrap! while also wrapping in Err
#[macro_export]
macro_rules! TErr {
    ($terror:expr) => { Err(twrap!($terror)) }
}

/// converts non-TError errors to TError, via the From trait. This means that
/// we can't do blanket conversions of errors anymore (like the good ol' days)
/// but instead must provide a Err -> TError From implementation. This is made
/// much easier by the from_err! macro below, although hand-written conversions
/// are welcome as well.
#[macro_export]
macro_rules! toterr {
    ($e:expr) => (
        {
            let err: crate::error::TError = From::from($e);
            twrap!(err)
        }
    )
}

/// A macro to make it easy to create From impls for TError
macro_rules! from_err {
    ($t:ty) => (
        impl From<$t> for crate::error::TError {
            fn from(err: $t) -> crate::error::TError {
                if cfg!(feature = "panic-on-error") {
                    panic!("{:?}", err);
                } else {
                    TError::Boxed(Box::new(err))
                }
            }
        }
    )
}

impl From<CryptoError> for TError {
    fn from(err: CryptoError) -> TError {
        if cfg!(feature = "panic-on-error") {
            panic!("{:?}", err);
        } else {
            TError::Crypto(err)
        }
    }
}
impl From<ClippoError> for TError {
    fn from(err: ClippoError) -> TError {
        if cfg!(feature = "panic-on-error") {
            panic!("{:?}", err);
        } else {
            TError::Clippo(err)
        }
    }
}
impl From<MigrateError> for TError {
    fn from(err: MigrateError) -> TError {
        if cfg!(feature = "panic-on-error") {
            panic!("{:?}", err);
        } else {
            TError::Migrate(err)
        }
    }
}
impl From<IoError> for TError {
    fn from(err: IoError) -> TError {
        if cfg!(feature = "panic-on-error") {
            panic!("{:?}", err);
        } else {
            TError::Io(err)
        }
    }
}
impl From<JSONError> for TError {
    fn from(err: JSONError) -> TError {
        if cfg!(feature = "panic-on-error") {
            panic!("{:?}", err);
        } else {
            match err {
                JSONError::Boxed(x) => TError::Boxed(x),
                _ => TError::JSON(err),
            }
        }
    }
}
impl From<APIError> for TError {
    fn from(err: APIError) -> TError {
        if cfg!(feature = "panic-on-error") {
            panic!("{:?}", err);
        } else {
            match err {
                APIError::Boxed(x) => TError::Boxed(x),
                APIError::Api(status, msg) => TError::Api(status, msg),
                APIError::Io(err) => TError::Io(err),
                APIError::Msg(err) => TError::Msg(format!("Api Error: {}", err)),
            }
        }
    }
}
impl From<DError> for TError {
    fn from(err: DError) -> TError {
        if cfg!(feature = "panic-on-error") {
            panic!("{:?}", err);
        } else {
            match err {
                DError::Boxed(x) => TError::Boxed(x),
                _ => TError::Dumpy(err),
            }
        }
    }
}
impl From<Box<dyn (std::any::Any) + Send>> for TError {
    fn from(err: Box<dyn (std::any::Any) + Send>) -> TError {
        if cfg!(feature = "panic-on-error") {
            panic!("{:?}", err);
        } else {
            TError::Msg(format!("{:?}", err))
        }
    }
}
impl From<(rusqlite::Connection, rusqlite::Error)> for TError {
    fn from(err: (rusqlite::Connection, rusqlite::Error)) -> TError {
        if cfg!(feature = "panic-on-error") {
            panic!("{:?}", err.1);
        } else {
            TError::Boxed(Box::new(err.1))
        }
    }
}
from_err!(fern::InitError);
from_err!(carrier::CError);
from_err!(clouseau::CError);
from_err!(std::string::FromUtf8Error);
from_err!(rusqlite::Error);
from_err!(std::num::ParseIntError);
from_err!(regex::Error);
from_err!(std::sync::mpsc::RecvError);
from_err!(glob::PatternError);
from_err!(glob::GlobError);
from_err!(log::SetLoggerError);
from_err!(url::ParseError);

<<<<<<< HEAD
=======
pub type BoxFuture<T, E> = Box<dyn (futures::Future<Item = T, Error = E>) + Send>;
>>>>>>> 1d997dd2
pub type TResult<T> = Result<T, TError>;
pub type TFutureResult<T> = Box<dyn (::futures::Future<Output = TResult<T>>) + Send>;

/// A helper to make reporting errors easier
#[macro_export]
macro_rules! try_or {
    ($ex:expr, $sym:ident, $err:expr) => {
        match $ex {
            Ok(_) => (),
            Err($sym) => {
                $err;
            },
        }
    }
}

/// Like Ok, but for boxed futures (goes great with TFutureResult)
#[macro_export]
macro_rules! FOk {
    ($ex:expr) => {
<<<<<<< HEAD
        Box::new(::futures::future::ok($ex))
=======
        Box::new(futures::finished($ex))
>>>>>>> 1d997dd2
    }
}

/// Like Err, but for boxed futures (goes great with TFutureResult)
#[macro_export]
macro_rules! FErr {
    ($ex:expr) => {
<<<<<<< HEAD
        Box::new(::futures::future::err(From::from($ex)))
=======
        Box::new(futures::failed(From::from($ex)))
>>>>>>> 1d997dd2
    }
}

/// A helper to make trying stuff in futures easier
#[macro_export]
macro_rules! ftry {
    ($ex:expr) => {
        match $ex {
            Ok(x) => x,
            Err(e) => return FErr!(e),
        }
    }
}
<|MERGE_RESOLUTION|>--- conflicted
+++ resolved
@@ -300,12 +300,8 @@
 from_err!(log::SetLoggerError);
 from_err!(url::ParseError);
 
-<<<<<<< HEAD
-=======
-pub type BoxFuture<T, E> = Box<dyn (futures::Future<Item = T, Error = E>) + Send>;
->>>>>>> 1d997dd2
 pub type TResult<T> = Result<T, TError>;
-pub type TFutureResult<T> = Box<dyn (::futures::Future<Output = TResult<T>>) + Send>;
+pub type TFutureResult<T> = Box<dyn (futures::Future<Output = TResult<T>>) + Send>;
 
 /// A helper to make reporting errors easier
 #[macro_export]
@@ -324,11 +320,7 @@
 #[macro_export]
 macro_rules! FOk {
     ($ex:expr) => {
-<<<<<<< HEAD
-        Box::new(::futures::future::ok($ex))
-=======
-        Box::new(futures::finished($ex))
->>>>>>> 1d997dd2
+        Box::new(futures::future::ok($ex))
     }
 }
 
@@ -336,11 +328,7 @@
 #[macro_export]
 macro_rules! FErr {
     ($ex:expr) => {
-<<<<<<< HEAD
-        Box::new(::futures::future::err(From::from($ex)))
-=======
-        Box::new(futures::failed(From::from($ex)))
->>>>>>> 1d997dd2
+        Box::new(futures::future::err(From::from($ex)))
     }
 }
 
